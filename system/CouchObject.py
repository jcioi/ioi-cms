#!/usr/bin/python
# -*- coding: utf-8 -*-

import Utils
import couchdb

class CouchObject:
    _to_copy = []
    _to_copy_id = []
    _to_copy_id_array = []

    def __init__(self, document_type):
        self.document_type = document_type
        self.couch_id = ''

    def to_couch(self):
        db = Utils.get_couchdb_database()
        if self.couch_id == '':
            ht = dict()
            ht["document_type"] = self.document_type
        else:
            ht = db[self.couch_id]
        for i in self._to_copy:
            if self.__dict__[i] != None:
                ht[i] = self.__dict__[i]
<<<<<<< HEAD
        for i in self._to_copy_id_array:
            if self.__dict__[i] != None:
                ht[i] = [j.couch_id for j in self.__dict__[i]]
        print ht
=======
        for i in CouchObject._to_copy_id:
            if i in self.__dict__:
                ht[i] = self.__dict__[i].couch_id
        for i in CouchObject._to_copy_id_array:
            if i in self.__dict__:
                ht[i] = [j.couch_id for j in self.__dict__[i]]
>>>>>>> de1218ec
        if self.couch_id == '':
            self.couch_id = db.create(ht)
        else:
            db[self.couch_id] = ht
        return self.couch_id

def from_couch(couch_id):
    db = Utils.get_couchdb_database()
    ht = db[couch_id] # FIXME - Error handling
    del ht['document_type']
    del ht['_rev']
    del ht['_id']
    if ht['document_type'] == 'contest':
        from Contest import Contest
        return Contest(**ht)

if __name__ == "__main__":
    c = CouchObject()
    couch_id = c.to_couch()
    print "Couch ID: %s" % (couch_id)<|MERGE_RESOLUTION|>--- conflicted
+++ resolved
@@ -23,19 +23,12 @@
         for i in self._to_copy:
             if self.__dict__[i] != None:
                 ht[i] = self.__dict__[i]
-<<<<<<< HEAD
-        for i in self._to_copy_id_array:
+        for i in CouchObject._to_copy_id:
+            if self.__dict__[i] != None:
+                ht[i] = self.__dict__[i].couch_id
+        for i in CouchObject._to_copy_id_array:
             if self.__dict__[i] != None:
                 ht[i] = [j.couch_id for j in self.__dict__[i]]
-        print ht
-=======
-        for i in CouchObject._to_copy_id:
-            if i in self.__dict__:
-                ht[i] = self.__dict__[i].couch_id
-        for i in CouchObject._to_copy_id_array:
-            if i in self.__dict__:
-                ht[i] = [j.couch_id for j in self.__dict__[i]]
->>>>>>> de1218ec
         if self.couch_id == '':
             self.couch_id = db.create(ht)
         else:
