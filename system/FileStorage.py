--- conflicted
+++ resolved
@@ -102,11 +102,7 @@
             fileSocket.close()
             return False
         fileSocket.close()
-<<<<<<< HEAD
-        log("File with digest %s and description `%s' retrieved" % (digest, self.describe(digest)), Logger.SEVERITY_DEBUG)
-=======
-        Utils.log("File with digest %s retrieved" % (digest), Utils.Logger.SEVERITY_DEBUG)
->>>>>>> 8c786f8b
+        Utils.log("File with digest %s and description `%s' retrieved" % (digest, self.describe(digest)), Logger.SEVERITY_DEBUG)
         return True
 
     def delete(self, digest):
